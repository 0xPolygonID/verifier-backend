--- conflicted
+++ resolved
@@ -59,10 +59,7 @@
                       "scope": [
                         {
                           "circuitID": "credentialAtomicQuerySigV2",
-<<<<<<< HEAD
                           "id": 1,
-=======
->>>>>>> da6fa9ed
                           "query": {
                             "context": "https://raw.githubusercontent.com/iden3/claim-schema-vocab/main/schemas/json-ld/kyc-v3.json-ld",
                             "allowedIssuers": [ "*" ],
@@ -84,10 +81,7 @@
                       "scope": [
                         {
                           "circuitID": "credentialAtomicQuerySigV2",
-<<<<<<< HEAD
                           "id": 1,
-=======
->>>>>>> da6fa9ed
                           "query": {
                             "context": "https://raw.githubusercontent.com/iden3/claim-schema-vocab/main/schemas/json-ld/kyc-v3.json-ld",
                             "allowedIssuers": [ "*" ],
@@ -357,18 +351,12 @@
           example: 'credentialAtomicQuerySigV2'
         query:
           $ref: '#/components/schemas/Query'
-<<<<<<< HEAD
-      example:
-        {
-          "circuitID": "credentialAtomicQuerySigV2",
-          "id": 1,
-=======
         params:
           $ref: '#/components/schemas/ScopeParams'
       example:
         {
           "circuitID": "credentialAtomicQuerySigV2",
->>>>>>> da6fa9ed
+          "id": 1,
           "query": {
             "context": "https://raw.githubusercontent.com/iden3/claim-schema-vocab/main/schemas/json-ld/kyc-v3.json-ld",
             "allowedIssuers": [ "*" ],
@@ -420,43 +408,35 @@
         transactionData:
           $ref : '#/components/schemas/TransactionData'
 
-<<<<<<< HEAD
-=======
+    ScopeRequest:
+      type: object
+      required:
+        - circuitId
+        - scope
+        - id
+      properties:
+        id:
+          type: integer
+          format: uint32
+          example: 1
+        circuitId:
+          type: string
+          example: 'credentialAtomicQuerySigV2'
+        scope:
+          type: array
+          items:
+            $ref: '#/components/schemas/ScopeRequest'
+        transactionData:
+          $ref : '#/components/schemas/TransactionData'
+        params:
+          $ref: '#/components/schemas/ScopeParams'
+
     ScopeParams:
       type: object
       example:
         {
           "nullifierSessionId": "123443290439234342342423423423423"
         }
-
-
->>>>>>> da6fa9ed
-    ScopeRequest:
-      type: object
-      required:
-        - circuitId
-        - query
-<<<<<<< HEAD
-        - id
-      properties:
-        id:
-          type: integer
-          format: uint32
-          example: 1
-=======
-      properties:
->>>>>>> da6fa9ed
-        circuitId:
-          type: string
-          example: 'credentialAtomicQuerySigV2'
-        query:
-          $ref: '#/components/schemas/Query'
-<<<<<<< HEAD
-=======
-        params:
-          $ref: '#/components/schemas/ScopeParams'
->>>>>>> da6fa9ed
-
 
     TransactionDataResponse:
       type: object
