--- conflicted
+++ resolved
@@ -348,11 +348,8 @@
           example: 'credentialAtomicQuerySigV2'
         query:
           $ref: '#/components/schemas/Query'
-<<<<<<< HEAD
         params:
           $ref: '#/components/schemas/ScopeParams'
-=======
->>>>>>> 8b47bb1e
       example:
         {
           "circuitID": "credentialAtomicQuerySigV2",
@@ -418,7 +415,6 @@
           example: 'credentialAtomicQuerySigV2'
         query:
           $ref: '#/components/schemas/Query'
-<<<<<<< HEAD
         params:
           $ref: '#/components/schemas/ScopeParams'
 
@@ -428,8 +424,19 @@
         {
           "nullifierSessionId": "123443290439234342342423423423423"
         }
-=======
->>>>>>> 8b47bb1e
+
+
+    ScopeRequest:
+      type: object
+      required:
+        - circuitId
+        - query
+      properties:
+        circuitId:
+          type: string
+          example: 'credentialAtomicQuerySigV2'
+        query:
+          $ref: '#/components/schemas/Query'
 
 
     TransactionDataResponse:
