package api

import (
	"context"
	"math/big"
	"net/http"
	"strings"
	"testing"

	"github.com/google/uuid"
	"github.com/iden3/go-circuits/v2"
	"github.com/iden3/iden3comm/v2/packers"
	"github.com/iden3/iden3comm/v2/protocol"
	"github.com/stretchr/testify/assert"
	"github.com/stretchr/testify/require"

	"github.com/0xPolygonID/verifier-backend/internal/common"
)

func TestSignIn(t *testing.T) {
	ctx := context.Background()
	server := New(cfg, keysLoader)

	type expected struct {
		httpCode     int
		QRCode       QRCode
		ErrorMessage string
	}

	type testConfig struct {
		name     string
		body     SignInRequestObject
		expected expected
	}

	for _, tc := range []testConfig{
		{
			name: "valid request for credentialAtomicQuerySigV2 circuit with KYCAgeCredential",
			body: SignInRequestObject{
				Body: &SignInJSONRequestBody{
					ChainID: common.ToPointer("80001"),
					Scope: []ScopeRequest{
						{
							CircuitId: string(circuits.AtomicQuerySigV2CircuitID),
							Id:        1,
							Query: jsonToMap(t, `{
								"context": "https://raw.githubusercontent.com/iden3/claim-schema-vocab/main/schemas/json-ld/kyc-v3.json-ld",
								"allowedIssuers": ["*"],
								"type": "KYCAgeCredential",
								"credentialSubject": {
									"birthday": {
										"$eq": 19960424
									}
								}
							  }`),
						},
					},
				},
			},
			expected: expected{
				httpCode: http.StatusOK,
				QRCode: QRCode{
					Body: Body{
						Scope: []Scope{
							{
								CircuitId: string(circuits.AtomicQuerySigV2CircuitID),
								Id:        1,
								Query: map[string]interface{}{
									"allowedIssuers": []interface{}{"*"},
									"context":        "https://raw.githubusercontent.com/iden3/claim-schema-vocab/main/schemas/json-ld/kyc-v3.json-ld",
									"credentialSubject": map[string]interface{}{
										"birthday": map[string]interface{}{
											"$eq": float64(19960424),
										},
									},
									"type": "KYCAgeCredential",
								},
							},
						},
					},
					From: cfg.MumbaiSenderDID,
					To:   nil,
					Typ:  string(packers.MediaTypePlainMessage),
					Type: string(protocol.AuthorizationRequestMessageType),
				},
			},
		},
		{
			name: "valid request for credentialAtomicQuerySigV2 circuit with KYCAgeCredential and to field",
			body: SignInRequestObject{
				Body: &SignInJSONRequestBody{
					ChainID: common.ToPointer("80001"),
					Scope: []ScopeRequest{
						{
							Id:        1,
							CircuitId: string(circuits.AtomicQuerySigV2CircuitID),
							Query: jsonToMap(t, `{
							"context": "https://raw.githubusercontent.com/iden3/claim-schema-vocab/main/schemas/json-ld/kyc-v3.json-ld",
							"allowedIssuers": ["*"],
							"type": "KYCAgeCredential",
							"credentialSubject": {
								"birthday": {
									"$eq": 19960424
								}
							}
						  }`),
						},
					},
					To: common.ToPointer("did:polygonid:polygon:mumbai:2qEATqfECVbCBzq9EhJpPSiv1xtJRpbMBKDaNM68Ci"),
				},
			},
			expected: expected{
				httpCode: http.StatusOK,
				QRCode: QRCode{
					Body: Body{
						Scope: []Scope{
							{
								CircuitId: string(circuits.AtomicQuerySigV2CircuitID),
								Id:        1,
								Query: map[string]interface{}{
									"allowedIssuers": []interface{}{"*"},
									"context":        "https://raw.githubusercontent.com/iden3/claim-schema-vocab/main/schemas/json-ld/kyc-v3.json-ld",
									"credentialSubject": map[string]interface{}{
										"birthday": map[string]interface{}{
											"$eq": float64(19960424),
										},
									},
									"type": "KYCAgeCredential",
								},
							},
						},
					},
					From: cfg.MumbaiSenderDID,
					To:   common.ToPointer("did:polygonid:polygon:mumbai:2qEATqfECVbCBzq9EhJpPSiv1xtJRpbMBKDaNM68Ci"),
					Typ:  string(packers.MediaTypePlainMessage),
					Type: string(protocol.AuthorizationRequestMessageType),
				},
			},
		},
		{
			name: "valid request for credentialAtomicQueryMTPV2 circuit with KYCAgeCredential",
			body: SignInRequestObject{
				Body: &SignInJSONRequestBody{
					ChainID: common.ToPointer("80001"),
					Scope: []ScopeRequest{
						{
							Id:        1,
							CircuitId: string(circuits.AtomicQueryMTPV2CircuitID),
							Query: jsonToMap(t, `{
							"context": "https://raw.githubusercontent.com/iden3/claim-schema-vocab/main/schemas/json-ld/kyc-v3.json-ld",
							"allowedIssuers": ["*"],
							"type": "KYCAgeCredential",
							"credentialSubject": {
								"birthday": {
									"$eq": 19960424
								}
							}
						  }`),
						},
					},
				},
			},
			expected: expected{
				httpCode: http.StatusOK,
				QRCode: QRCode{
					Body: Body{
						Scope: []Scope{
							{
								CircuitId: string(circuits.AtomicQueryMTPV2CircuitID),
								Id:        1,
								Query: map[string]interface{}{
									"allowedIssuers": []interface{}{"*"},
									"context":        "https://raw.githubusercontent.com/iden3/claim-schema-vocab/main/schemas/json-ld/kyc-v3.json-ld",
									"credentialSubject": map[string]interface{}{
										"birthday": map[string]interface{}{
											"$eq": float64(19960424),
										},
									},
									"type": "KYCAgeCredential",
								},
							},
						},
					},
					From: cfg.MumbaiSenderDID,
					To:   nil,
					Typ:  string(packers.MediaTypePlainMessage),
					Type: string(protocol.AuthorizationRequestMessageType),
				},
			},
		},
		{
			name: "valid request for credentialAtomicQueryV3-beta.1 circuit with KYCAgeCredential",
			body: SignInRequestObject{
				Body: &SignInJSONRequestBody{
					ChainID: common.ToPointer("80001"),
					Scope: []ScopeRequest{
						{
							Id:        1,
							CircuitId: string(circuits.AtomicQueryV3CircuitID),
							Query: jsonToMap(t, `{
							"context": "https://raw.githubusercontent.com/iden3/claim-schema-vocab/main/schemas/json-ld/kyc-v3.json-ld",
							"allowedIssuers": ["*"],
							"type": "KYCAgeCredential",
							"credentialSubject": {
								"birthday": {
									"$eq": 19960424
								}
							},
							"proofType": "BJJSignature2021"
						  }`),
						},
					},
				},
			},
			expected: expected{
				httpCode: http.StatusOK,
				QRCode: QRCode{
					Body: Body{
						Scope: []Scope{
							{
								CircuitId: string(circuits.AtomicQueryV3CircuitID),
								Id:        1,
								Query: map[string]interface{}{
									"allowedIssuers": []interface{}{"*"},
									"context":        "https://raw.githubusercontent.com/iden3/claim-schema-vocab/main/schemas/json-ld/kyc-v3.json-ld",
									"credentialSubject": map[string]interface{}{
										"birthday": map[string]interface{}{
											"$eq": float64(19960424),
										},
									},
									"type":      "KYCAgeCredential",
									"proofType": "BJJSignature2021",
								},
							},
						},
					},
					From: cfg.MumbaiSenderDID,
					To:   nil,
					Typ:  string(packers.MediaTypePlainMessage),
					Type: string(protocol.AuthorizationRequestMessageType),
				},
			},
		},
		{
			name: "valid request for credentialAtomicQueryV3-beta.1 circuit with KYCAgeCredential and nullifierSessionId",
			body: SignInRequestObject{
				Body: &SignInJSONRequestBody{
					ChainID: common.ToPointer("80001"),
					Scope: []ScopeRequest{
						{
							Id:        1,
							CircuitId: string(circuits.AtomicQueryV3CircuitID),
							Query: jsonToMap(t, `{
							"context": "https://raw.githubusercontent.com/iden3/claim-schema-vocab/main/schemas/json-ld/kyc-v3.json-ld",
							"allowedIssuers": ["*"],
							"type": "KYCAgeCredential",
							"credentialSubject": {
								"birthday": {
									"$eq": 19960424
								}
							},
							"proofType": "BJJSignature2021"
						  }`),
							Params: common.ToPointer(map[string]interface{}{
								"nullifierSessionID": big.NewInt(100).String(),
							}),
						},
					},
				},
			},
			expected: expected{
				httpCode: http.StatusOK,
				QRCode: QRCode{
					Body: Body{
						Scope: []Scope{
							{
								CircuitId: string(circuits.AtomicQueryV3CircuitID),
								Id:        1,
								Query: map[string]interface{}{
									"allowedIssuers": []interface{}{"*"},
									"context":        "https://raw.githubusercontent.com/iden3/claim-schema-vocab/main/schemas/json-ld/kyc-v3.json-ld",
									"credentialSubject": map[string]interface{}{
										"birthday": map[string]interface{}{
											"$eq": float64(19960424),
										},
									},
									"type":      "KYCAgeCredential",
									"proofType": "BJJSignature2021",
								},
								Params: common.ToPointer(map[string]interface{}{
									"nullifierSessionId": big.NewInt(100).String(),
								}),
							},
						},
					},
					From: cfg.MumbaiSenderDID,
					To:   nil,
					Typ:  string(packers.MediaTypePlainMessage),
					Type: string(protocol.AuthorizationRequestMessageType),
				},
			},
		},
		{
			name: "invalid request duplicated query id",
			body: SignInRequestObject{
				Body: &SignInJSONRequestBody{
					ChainID: common.ToPointer("80001"),
					Scope: []ScopeRequest{
						{
							Id:        1,
							CircuitId: string(circuits.AtomicQueryV3CircuitID),
							Query: jsonToMap(t, `{
							"context": "https://raw.githubusercontent.com/iden3/claim-schema-vocab/main/schemas/json-ld/kyc-v3.json-ld",
							"allowedIssuers": ["*"],
							"type": "KYCAgeCredential",
							"credentialSubject": {
								"birthday": {
									"$eq": 19960424
								}
							},
							"proofType": "BJJSignature2021"
						  }`),
						},
						{
							CircuitId: string(circuits.AtomicQueryV3CircuitID),
							Id:        1,
							Query: jsonToMap(t, `{
							"context": "ipfs://QmaBJzpoYT2CViDx5ShJiuYLKXizrPEfXo8JqzrXCvG6oc",
							"allowedIssuers": ["*"],
							"type": "TestInteger01",
							"credentialSubject": {
								"position": {
									"$eq": 1
								}
							},
							"proofType": "BJJSignature2021"
						  }`),
						},
					},
				},
			},
			expected: expected{
				httpCode:     http.StatusBadRequest,
				ErrorMessage: "field scope id must be unique, got 1 multiple times",
			},
		},
		{
			name: "valid request for credentialAtomicQueryV3-beta.1 and TestInteger01 circuits",
			body: SignInRequestObject{
				Body: &SignInJSONRequestBody{
					ChainID: common.ToPointer("80001"),
					Scope: []ScopeRequest{
						{
							Id:        1,
							CircuitId: string(circuits.AtomicQueryV3CircuitID),
							Query: jsonToMap(t, `{
							"context": "https://raw.githubusercontent.com/iden3/claim-schema-vocab/main/schemas/json-ld/kyc-v3.json-ld",
							"allowedIssuers": ["*"],
							"type": "KYCAgeCredential",
							"credentialSubject": {
								"birthday": {
									"$eq": 19960424
								}
							},
							"proofType": "BJJSignature2021"
						  }`),
						},
						{
							CircuitId: string(circuits.AtomicQueryV3CircuitID),
							Id:        2,
							Query: jsonToMap(t, `{
							"context": "ipfs://QmaBJzpoYT2CViDx5ShJiuYLKXizrPEfXo8JqzrXCvG6oc",
							"allowedIssuers": ["*"],
							"type": "TestInteger01",
							"credentialSubject": {
								"position": {
									"$eq": 1
								}
							},
							"proofType": "BJJSignature2021"
						  }`),
						},
					},
				},
			},
			expected: expected{
				httpCode: http.StatusOK,
				QRCode: QRCode{
					Body: Body{
						Scope: []Scope{
							{
								CircuitId: string(circuits.AtomicQueryV3CircuitID),
								Id:        1,
								Query: map[string]interface{}{
									"allowedIssuers": []interface{}{"*"},
									"context":        "https://raw.githubusercontent.com/iden3/claim-schema-vocab/main/schemas/json-ld/kyc-v3.json-ld",
									"credentialSubject": map[string]interface{}{
										"birthday": map[string]interface{}{
											"$eq": float64(19960424),
										},
									},
									"type":      "KYCAgeCredential",
									"proofType": "BJJSignature2021",
								},
							},
							{
								CircuitId: string(circuits.AtomicQueryV3CircuitID),
								Id:        2,
								Query: map[string]interface{}{
									"allowedIssuers": []interface{}{"*"},
									"context":        "ipfs://QmaBJzpoYT2CViDx5ShJiuYLKXizrPEfXo8JqzrXCvG6oc",
									"credentialSubject": map[string]interface{}{
										"position": map[string]interface{}{
											"$eq": float64(1),
										},
									},
									"type":      "TestInteger01",
									"proofType": "BJJSignature2021",
								},
							},
						},
					},
					From: cfg.MumbaiSenderDID,
					To:   nil,
					Typ:  "application/iden3comm-plain-json",
					Type: "https://iden3-communication.io/authorization/1.0/request",
				},
			},
		},
		{
			name: "valid request for credentialAtomicQueryV3OnChain-beta.1 circuit",
			body: SignInRequestObject{
				Body: &SignInJSONRequestBody{
					ChainID: common.ToPointer("80001"),
					Scope: []ScopeRequest{
						{
							Id:        3,
							CircuitId: string(circuits.AtomicQueryV3OnChainCircuitID),
							Query: jsonToMap(t, `{
							"context": "https://raw.githubusercontent.com/iden3/claim-schema-vocab/main/schemas/json-ld/kyc-v3.json-ld",
							"allowedIssuers": ["*"],
							"type": "KYCAgeCredential",
							"credentialSubject": {
								"birthday": {
									
								}
							},
							"proofType": "BJJSignature2021"
						  }`),
						},
					},
					TransactionData: &TransactionData{
						ContractAddress: "0x36eB0E70a456c310D8d8d15ae01F6D5A7C15309A",
						MethodID:        "b68967e2",
						ChainID:         80001,
						Network:         mumbaiNetwork,
					},
				},
			},
			expected: expected{
				httpCode: http.StatusOK,
				QRCode: QRCode{
					Body: Body{
						Scope: []Scope{
							{
								CircuitId: string(circuits.AtomicQueryV3OnChainCircuitID),
								Id:        3,
								Query: map[string]interface{}{
									"allowedIssuers": []interface{}{"*"},
									"context":        "https://raw.githubusercontent.com/iden3/claim-schema-vocab/main/schemas/json-ld/kyc-v3.json-ld",
									"credentialSubject": map[string]interface{}{
										"birthday": map[string]interface{}{},
									},
									"type":      "KYCAgeCredential",
									"proofType": "BJJSignature2021",
								},
							},
						},
						TransactionData: &TransactionDataResponse{
							ContractAddress: "0x36eB0E70a456c310D8d8d15ae01F6D5A7C15309A",
							MethodId:        "b68967e2",
							ChainId:         80001,
							Network:         mumbaiNetwork,
						},
					},
					From: "did:polygonid:polygon:mumbai:2qCU58EJgrELdThzMyykDwT5kWff6XSbpSWtTQ7oS8",
					To:   nil,
					Typ:  "application/iden3comm-plain-json",
					Type: "https://iden3-communication.io/proofs/1.0/contract-invoke-request",
				},
			},
		},
		{
			name: "invalid request for credentialAtomicQueryV3-beta.1 and KYCAgeCredential circuits",
			body: SignInRequestObject{
				Body: &SignInJSONRequestBody{
					ChainID: common.ToPointer("80001"),
					Scope: []ScopeRequest{
						{
							Id:        1,
							CircuitId: string(circuits.AtomicQueryV3CircuitID),
							Query: jsonToMap(t, `{
							"context": "https://raw.githubusercontent.com/iden3/claim-schema-vocab/main/schemas/json-ld/kyc-v3.json-ld",
							"allowedIssuers": ["*"],
							"type": "KYCAgeCredential",
							"credentialSubject": {
								"birthday": {
									"$eq": 19960424
								}
							},
							"proofType": "BJJSignature2021"
						  }`),
						},
						{
							CircuitId: "credentialAtomicQuerySigV2OnChain",
							Id:        2,
							Query: jsonToMap(t, `{
							"context": "https://raw.githubusercontent.com/iden3/claim-schema-vocab/main/schemas/json-ld/kyc-v3.json-ld",
							"allowedIssuers": ["*"],
							"type": "KYCAgeCredential",
							"credentialSubject": {
								"birthday": {
									"$eq": 19960424
								}
							},
							"proofType": "BJJSignature2021"
						  }`),
						},
					},
				},
			},
			expected: expected{
				httpCode:     http.StatusBadRequest,
				ErrorMessage: "field circuitId value is wrong, got credentialAtomicQuerySigV2OnChain, expected credentialAtomicQuerySigV2 or credentialAtomicQueryMTPV2 or credentialAtomicQueryV3-beta.1",
			},
		},
		{
			name: "invalid request for credentialAtomicQueryV3-beta.1 and credentialAtomicQuerySigV2OnChain circuits",
			body: SignInRequestObject{
				Body: &SignInJSONRequestBody{
					ChainID: common.ToPointer("80001"),
					Scope: []ScopeRequest{
						{
							Id:        1,
							CircuitId: "credentialAtomicQuerySigV2OnChain",
							Query: jsonToMap(t, `{
							"context": "https://raw.githubusercontent.com/iden3/claim-schema-vocab/main/schemas/json-ld/kyc-v3.json-ld",
							"allowedIssuers": ["*"],
							"type": "KYCAgeCredential",
							"credentialSubject": {
								"birthday": {
									"$eq": 19960424
								}
							},
							"proofType": "BJJSignature2021"
						  }`),
						},
						{
							CircuitId: string(circuits.AtomicQueryV3CircuitID),
							Id:        2,
							Query: jsonToMap(t, `{
							"context": "https://raw.githubusercontent.com/iden3/claim-schema-vocab/main/schemas/json-ld/kyc-v3.json-ld",
							"allowedIssuers": ["*"],
							"type": "KYCAgeCredential",
							"credentialSubject": {
								"birthday": {
									"$eq": 19960424
								}
							},
							"proofType": "BJJSignature2021"
						  }`),
						},
					},
				},
			},
			expected: expected{
				httpCode:     http.StatusBadRequest,
				ErrorMessage: "field circuitId value is wrong, got credentialAtomicQueryV3-beta.1, expected credentialAtomicQuerySigV2OnChain or credentialAtomicQueryMTPV2OnChain or credentialAtomicQueryV3OnChain-beta.1",
			},
		},
		{
			name: "invalid request - invalid params",
			body: SignInRequestObject{
				Body: &SignInJSONRequestBody{
					ChainID: common.ToPointer("80001"),
					Scope: []ScopeRequest{
						{
							Id:        1,
							CircuitId: string(circuits.AtomicQueryV3CircuitID),
							Query: jsonToMap(t, `{
							"context": "https://raw.githubusercontent.com/iden3/claim-schema-vocab/main/schemas/json-ld/kyc-v3.json-ld",
							"allowedIssuers": ["*"],
							"type": "KYCAgeCredential",
							"credentialSubject": {
								"birthday": {
									"$eq": 19960424
								}
							},
							"proofType": "BJJSignature2021"
						  }`),
							Params: common.ToPointer(map[string]interface{}{
								"nullifierSessionID": "invalid",
							}),
						},
					},
				},
			},
			expected: expected{
				httpCode:     http.StatusBadRequest,
				ErrorMessage: "nullifierSessionID is not a valid big integer",
			},
		},
		{
			name: "invalid request - invalid ChainID",
			body: SignInRequestObject{
				Body: &SignInJSONRequestBody{
					ChainID: common.ToPointer("invalid"),
					Scope: []ScopeRequest{
						{
							CircuitId: string(circuits.AtomicQueryV3CircuitID),
							Query: jsonToMap(t, `{
							"context": "https://raw.githubusercontent.com/iden3/claim-schema-vocab/main/schemas/json-ld/kyc-v3.json-ld",
							"allowedIssuers": ["*"],
							"type": "KYCAgeCredential",
							"credentialSubject": {
								"birthday": {
									"$eq": 19960424
								}
							},
							"proofType": "BJJSignature2021"
						  }`),
						},
					},
				},
			},
			expected: expected{
				httpCode:     http.StatusBadRequest,
				ErrorMessage: "field chainId value is wrong, got invalid, expected 80001 or 137",
			},
		},
		{
			name: "invalid request - invalid circuitID",
			body: SignInRequestObject{
				Body: &SignInJSONRequestBody{
					ChainID: common.ToPointer("80001"),
					Scope: []ScopeRequest{
						{
							CircuitId: "credentialAtomicQueryV3-beta.1111",
							Query: jsonToMap(t, `{
							"context": "https://raw.githubusercontent.com/iden3/claim-schema-vocab/main/schemas/json-ld/kyc-v3.json-ld",
							"allowedIssuers": ["*"],
							"type": "KYCAgeCredential",
							"credentialSubject": {
								"birthday": {
									"$eq": 19960424
								}
							},
							"proofType": "BJJSignature2021"
						  }`),
						},
					},
				},
			},
			expected: expected{
				httpCode:     http.StatusBadRequest,
				ErrorMessage: "invalid circuitID",
			},
		},
		{
			name: "invalid request - invalid query - no context",
			body: SignInRequestObject{
				Body: &SignInJSONRequestBody{
					ChainID: common.ToPointer("80001"),
					Scope: []ScopeRequest{
						{
							Id:        1,
							CircuitId: string(circuits.AtomicQueryV3CircuitID),
							Query: jsonToMap(t, `{
							"allowedIssuers": ["*"],
							"type": "KYCAgeCredential",
							"credentialSubject": {
								"birthday": {
									"$eq": 19960424
								}
							},
							"proofType": "BJJSignature2021"
						  }`),
						},
					},
				},
			},
			expected: expected{
				httpCode:     http.StatusBadRequest,
				ErrorMessage: "context cannot be empty",
			},
		},
		{
			name: "invalid request - invalid query - context empty",
			body: SignInRequestObject{
				Body: &SignInJSONRequestBody{
					ChainID: common.ToPointer("80001"),
					Scope: []ScopeRequest{
						{
							Id:        1,
							CircuitId: string(circuits.AtomicQueryV3CircuitID),
							Query: jsonToMap(t, `{
							"context": "",
							"allowedIssuers": ["*"],
							"type": "KYCAgeCredential",
							"credentialSubject": {
								"birthday": {
									"$eq": 19960424
								}
							},
							"proofType": "BJJSignature2021"
						  }`),
						},
					},
				},
			},
			expected: expected{
				httpCode:     http.StatusBadRequest,
				ErrorMessage: "context cannot be empty",
			},
		},
		{
			name: "invalid request - invalid query - no type",
			body: SignInRequestObject{
				Body: &SignInJSONRequestBody{
					ChainID: common.ToPointer("80001"),
					Scope: []ScopeRequest{
						{
							Id:        1,
							CircuitId: string(circuits.AtomicQueryV3CircuitID),
							Query: jsonToMap(t, `{
							"context": "https://raw.githubusercontent.com/iden3/claim-schema-vocab/main/schemas/json-ld/kyc-v3.json-ld",
							"allowedIssuers": ["*"],
							"credentialSubject": {
								"birthday": {
									"$eq": 19960424
								}
							},
							"proofType": "BJJSignature2021"
						  }`),
						},
					},
				},
			},
			expected: expected{
				httpCode:     http.StatusBadRequest,
				ErrorMessage: "type cannot be empty",
			},
		},
		{
			name: "invalid request - invalid transaction data",
			body: SignInRequestObject{
				Body: &SignInJSONRequestBody{
					ChainID: common.ToPointer("80001"),
					Scope: []ScopeRequest{
						{
							Id:        1,
							CircuitId: "credentialAtomicQuerySigV2OnChain",
							Query: jsonToMap(t, `{
							"context": "https://raw.githubusercontent.com/iden3/claim-schema-vocab/main/schemas/json-ld/kyc-v3.json-ld",
							"allowedIssuers": ["*"],
							"type": "KYCAgeCredential",
							"credentialSubject": {
								"birthday": {
									"$eq": 19960424
								}
							},
							"proofType": "BJJSignature2021"
						  }`),
						},
					},
				},
			},
			expected: expected{
				httpCode:     http.StatusBadRequest,
				ErrorMessage: "field transactionData is empty",
			},
		},
		{
			name: "invalid request - invalid transaction data - empty contract",
			body: SignInRequestObject{
				Body: &SignInJSONRequestBody{
					TransactionData: &TransactionData{
						ChainID:         1234,
						ContractAddress: "",
					},
					ChainID: common.ToPointer("80001"),
					Scope: []ScopeRequest{
						{
							Id:        1,
							CircuitId: "credentialAtomicQuerySigV2OnChain",
							Query: jsonToMap(t, `{
							"context": "https://raw.githubusercontent.com/iden3/claim-schema-vocab/main/schemas/json-ld/kyc-v3.json-ld",
							"allowedIssuers": ["*"],
							"type": "KYCAgeCredential",
							"credentialSubject": {
								"birthday": {
									"$eq": 19960424
								}
							},
							"proofType": "BJJSignature2021"
						  }`),
						},
					},
				},
			},
			expected: expected{
				httpCode:     http.StatusBadRequest,
				ErrorMessage: "field contractAddress is empty",
			},
		},
		{
			name: "valid on-chain request",
			body: SignInRequestObject{
				Body: &SignInJSONRequestBody{
					TransactionData: &TransactionData{
						ChainID:         80001,
						ContractAddress: "0x3a4d4E47bFfF6bD0EF3cd46580D9e36F3367da03",
						MethodID:        "123",
						Network:         mumbaiNetwork,
					},
					ChainID: common.ToPointer("80001"),
					Scope: []ScopeRequest{
						{
							Id:        1,
							CircuitId: "credentialAtomicQuerySigV2OnChain",
							Query: jsonToMap(t, `{
							"context": "https://raw.githubusercontent.com/iden3/claim-schema-vocab/main/schemas/json-ld/kyc-v3.json-ld",
							"allowedIssuers": ["*"],
							"type": "KYCAgeCredential",
							"credentialSubject": {
								"birthday": {
									"$eq": 19960424
								}
							},
							"proofType": "BJJSignature2021"
						  }`),
						},
					},
				},
			},
			expected: expected{
				httpCode: http.StatusOK,
				QRCode: QRCode{
					Body: Body{
						Scope: []Scope{
							{
								CircuitId: "credentialAtomicQuerySigV2OnChain",
								Id:        1,
								Query: map[string]interface{}{
									"allowedIssuers": []interface{}{"*"},
									"context":        "https://raw.githubusercontent.com/iden3/claim-schema-vocab/main/schemas/json-ld/kyc-v3.json-ld",
									"credentialSubject": map[string]interface{}{
										"birthday": map[string]interface{}{
											"$eq": float64(19960424),
										},
									},
									"type":      "KYCAgeCredential",
									"proofType": "BJJSignature2021",
								},
							},
						},
					},
					From: "did:polygonid:polygon:mumbai:2qCU58EJgrELeNyUdGokyCKT8tUygKreYkuLFMbnxq",
					To:   nil,
					Typ:  "application/iden3comm-plain-json",
					Type: "https://iden3-communication.io/proofs/1.0/contract-invoke-request",
				},
			},
		},
		{
			name: "valid proof of credential ownership",
			body: SignInRequestObject{
				Body: &SignInJSONRequestBody{
					ChainID: common.ToPointer("80001"),
					Scope: []ScopeRequest{
						{
							Id:        1,
							CircuitId: "credentialAtomicQueryV3-beta.0",
							Query: jsonToMap(t, `{
                            "context": "ipfs://QmaBJzpoYT2CViDx5ShJiuYLKXizrPEfXo8JqzrXCvG6oc",
                            "allowedIssuers": [
                              "*"
                            ],
                            "type": "TestInteger01",
							"proofType": "BJJSignature2021"
                          }`),
						},
					},
				},
			},
			expected: expected{
				httpCode: http.StatusOK,
				QRCode: QRCode{
					Body: Body{
						Scope: []Scope{
							{
								CircuitId: "credentialAtomicQueryV3-beta.0",
								Id:        1,
								Query: map[string]interface{}{
									"allowedIssuers": []interface{}{"*"},
									"context":        "ipfs://QmaBJzpoYT2CViDx5ShJiuYLKXizrPEfXo8JqzrXCvG6oc",
									"type":           "TestInteger01",
									"proofType":      "BJJSignature2021",
								},
							},
						},
					},
					From: cfg.MumbaiSenderDID,
					To:   nil,
					Typ:  "application/iden3comm-plain-json",
					Type: "https://iden3-communication.io/authorization/1.0/request",
				},
			},
		},
		{
			name: "invalid request - invalid query onchain - empty type",
			body: SignInRequestObject{
				Body: &SignInJSONRequestBody{
					ChainID: common.ToPointer("80001"),
					Scope: []ScopeRequest{
						{
							Id:        1,
							CircuitId: "credentialAtomicQuerySigV2OnChain",
							Query: jsonToMap(t, `{
							"context": "https://raw.githubusercontent.com/iden3/claim-schema-vocab/main/schemas/json-ld/kyc-v3.json-ld",
							"allowedIssuers": ["*"],
							"type": "",
							"credentialSubject": {
								"birthday": {
									"$eq": 19960424
								}
							},
							"proofType": "BJJSignature2021"
						  }`),
						},
					},
				},
			},
			expected: expected{
				httpCode:     http.StatusBadRequest,
				ErrorMessage: "type cannot be empty",
			},
		},
		{
			name: "invalid request - invalid query - empty type",
			body: SignInRequestObject{
				Body: &SignInJSONRequestBody{
					ChainID: common.ToPointer("80001"),
					Scope: []ScopeRequest{
						{
							Id:        1,
							CircuitId: "credentialAtomicQuerySigV2",
							Query: jsonToMap(t, `{
							"context": "https://raw.githubusercontent.com/iden3/claim-schema-vocab/main/schemas/json-ld/kyc-v3.json-ld",
							"allowedIssuers": ["*"],
							"type": "",
							"credentialSubject": {
								"birthday": {
									"$eq": 19960424
								}
							},
							"proofType": "BJJSignature2021"
						  }`),
						},
					},
				},
			},
			expected: expected{
				httpCode:     http.StatusBadRequest,
				ErrorMessage: "type cannot be empty",
			},
		},
<<<<<<< HEAD
=======
		{
			name: "invalid request - invalid query - no allowedIssuers",
			body: SignInRequestObject{
				Body: &SignInJSONRequestBody{
					ChainID: common.ToPointer("80001"),
					Scope: []ScopeRequest{
						{
							Id:        1,
							CircuitId: "credentialAtomicQuerySigV2",
							Query: jsonToMap(t, `{
							"context": "https://raw.githubusercontent.com/iden3/claim-schema-vocab/main/schemas/json-ld/kyc-v3.json-ld",
							"type": "KYCAgeCredential",
							"credentialSubject": {
								"birthday": {
									"$eq": 19960424
								}
							},
							"proofType": "BJJSignature2021"
						  }`),
						},
					},
				},
			},
			expected: expected{
				httpCode:     http.StatusBadRequest,
				ErrorMessage: "allowedIssuers cannot be empty",
			},
		},
>>>>>>> dff245e5
	} {
		t.Run(tc.name, func(t *testing.T) {
			rr, err := server.SignIn(ctx, tc.body)
			require.NoError(t, err)
			switch tc.expected.httpCode {
			case http.StatusOK:
				response, ok := rr.(SignIn200JSONResponse)
				require.True(t, ok)
				expected := tc.expected.QRCode
				require.NotNil(t, expected.Body.Scope)

				id := isValidaQrStoreCallback(t, response.QrCode)

				rr2, err := server.GetQRCodeFromStore(ctx,
					GetQRCodeFromStoreRequestObject{
						Params: GetQRCodeFromStoreParams{Id: id},
					})
				require.NoError(t, err)
				got, ok := rr2.(GetQRCodeFromStore200JSONResponse)
				require.True(t, ok)

				require.Len(t, expected.Body.Scope, len(got.Body.Scope))
				require.Equal(t, expected.Body.Scope, got.Body.Scope)

				if expected.Body.Scope[0].CircuitId == string(circuits.AtomicQuerySigV2CircuitID) ||
					expected.Body.Scope[0].CircuitId == string(circuits.AtomicQueryMTPV2CircuitID) ||
					expected.Body.Scope[0].CircuitId == string(circuits.AtomicQueryV3CircuitID) {
					require.NotNil(t, got.Body.CallbackUrl)
					assert.True(t, isValidCallBack(t, *got.Body.CallbackUrl))
					if expected.Body.Scope[0].Params != nil {
						assert.Equal(t, expected.Body.Scope[0].Params, got.Body.Scope[0].Params)
					}
				}
				assert.Equal(t, expected.From, got.From)
				assert.Equal(t, expected.Typ, got.Typ)
				assert.Equal(t, expected.Type, got.Type)
				assert.Equal(t, expected.To, got.To)

				if expected.Body.TransactionData != nil {
					assert.Equal(t, expected.Body.TransactionData.ChainId, got.Body.TransactionData.ChainId)
					assert.Equal(t, expected.Body.TransactionData.ContractAddress, got.Body.TransactionData.ContractAddress)
					assert.Equal(t, expected.Body.TransactionData.MethodId, got.Body.TransactionData.MethodId)
					assert.Equal(t, expected.Body.TransactionData.Network, got.Body.TransactionData.Network)
				}

			case http.StatusBadRequest:
				response, ok := rr.(SignIn400JSONResponse)
				require.True(t, ok)
				assert.Equal(t, tc.expected.ErrorMessage, response.Message)
			default:
				t.Errorf("unexpected http code: %d", tc.expected.httpCode)
			}
		})
	}
}

func isValidaQrStoreCallback(t *testing.T, url string) uuid.UUID {
	t.Helper()
	callBackURL := url
	items := strings.Split(callBackURL, "/qr-store?")
	require.Len(t, items, 2)

	require.Equal(t, "iden3comm://?request_uri="+cfg.Host, items[0])

	queryItems := strings.Split(items[1], "=")
	require.Len(t, queryItems, 2)

	id, err := uuid.Parse(queryItems[1])
	require.NoError(t, err)

	return id
}

func isValidCallBack(t *testing.T, url string) bool {
	callBackURL := url
	items := strings.Split(callBackURL, "?")
	if len(items) != 2 {
		return false
	}
	if items[0] != cfg.Host+"/callback" {
		return false
	}

	queryItems := strings.Split(items[1], "=")
	if len(queryItems) != 2 {
		return false
	}

	_, err := uuid.Parse(queryItems[1])
	require.NoError(t, err)
	return true
}<|MERGE_RESOLUTION|>--- conflicted
+++ resolved
@@ -975,8 +975,6 @@
 				ErrorMessage: "type cannot be empty",
 			},
 		},
-<<<<<<< HEAD
-=======
 		{
 			name: "invalid request - invalid query - no allowedIssuers",
 			body: SignInRequestObject{
@@ -1005,7 +1003,6 @@
 				ErrorMessage: "allowedIssuers cannot be empty",
 			},
 		},
->>>>>>> dff245e5
 	} {
 		t.Run(tc.name, func(t *testing.T) {
 			rr, err := server.SignIn(ctx, tc.body)
