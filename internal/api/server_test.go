--- conflicted
+++ resolved
@@ -38,10 +38,7 @@
 					Scope: []ScopeRequest{
 						{
 							CircuitId: "credentialAtomicQuerySigV2",
-<<<<<<< HEAD
 							Id:        1,
-=======
->>>>>>> da6fa9ed
 							Query: jsonToMap(t, `{
 								"context": "https://raw.githubusercontent.com/iden3/claim-schema-vocab/main/schemas/json-ld/kyc-v3.json-ld",
 								"allowedIssuers": ["*"],
@@ -94,10 +91,7 @@
 					Scope: []ScopeRequest{
 						{
 							CircuitId: "credentialAtomicQuerySigV2",
-<<<<<<< HEAD
 							Id:        1,
-=======
->>>>>>> da6fa9ed
 							Query: jsonToMap(t, `{
 							"context": "https://raw.githubusercontent.com/iden3/claim-schema-vocab/main/schemas/json-ld/kyc-v3.json-ld",
 							"allowedIssuers": ["*"],
@@ -150,10 +144,7 @@
 					ChainID: common.ToPointer("80001"),
 					Scope: []ScopeRequest{
 						{
-<<<<<<< HEAD
 							Id:        1,
-=======
->>>>>>> da6fa9ed
 							CircuitId: "credentialAtomicQueryMTPV2",
 							Query: jsonToMap(t, `{
 							"context": "https://raw.githubusercontent.com/iden3/claim-schema-vocab/main/schemas/json-ld/kyc-v3.json-ld",
@@ -207,10 +198,7 @@
 					Scope: []ScopeRequest{
 						{
 							CircuitId: "credentialAtomicQueryV3-beta.0",
-<<<<<<< HEAD
 							Id:        1,
-=======
->>>>>>> da6fa9ed
 							Query: jsonToMap(t, `{
 							"context": "https://raw.githubusercontent.com/iden3/claim-schema-vocab/main/schemas/json-ld/kyc-v3.json-ld",
 							"allowedIssuers": ["*"],
@@ -234,154 +222,7 @@
 							Scope: []Scope{
 								{
 									CircuitId: "credentialAtomicQueryV3-beta.0",
-<<<<<<< HEAD
 									Id:        1,
-=======
-									Id:        0,
->>>>>>> da6fa9ed
-									Query: map[string]interface{}{
-										"allowedIssuers": []interface{}{"*"},
-										"context":        "https://raw.githubusercontent.com/iden3/claim-schema-vocab/main/schemas/json-ld/kyc-v3.json-ld",
-										"credentialSubject": map[string]interface{}{
-											"birthday": map[string]interface{}{
-												"$eq": float64(19960424),
-											},
-										},
-										"type":      "KYCAgeCredential",
-										"proofType": "BJJSignature2021",
-									},
-								},
-							},
-						},
-						From: cfg.MumbaiSenderDID,
-						To:   nil,
-						Typ:  "application/iden3comm-plain-json",
-						Type: "https://iden3-communication.io/authorization/1.0/request",
-					},
-				},
-			},
-		},
-		{
-<<<<<<< HEAD
-=======
-			name: "valid request for credentialAtomicQueryV3-beta.0 circuit with KYCAgeCredential and nullifierSessionId",
-			body: SignInRequestObject{
-				Body: &SignInJSONRequestBody{
-					ChainID: common.ToPointer("80001"),
-					Scope: []ScopeRequest{
-						{
-							CircuitId: "credentialAtomicQueryV3-beta.0",
-							Query: jsonToMap(t, `{
-							"context": "https://raw.githubusercontent.com/iden3/claim-schema-vocab/main/schemas/json-ld/kyc-v3.json-ld",
-							"allowedIssuers": ["*"],
-							"type": "KYCAgeCredential",
-							"credentialSubject": {
-								"birthday": {
-									"$eq": 19960424
-								}
-							},
-							"proofType": "BJJSignature2021"
-						  }`),
-							Params: common.ToPointer(map[string]interface{}{
-								"nullifierSessionId": big.NewInt(100).String(),
-							}),
-						},
-					},
-				},
-			},
-			expected: expected{
-				httpCode: http.StatusOK,
-				SignInResponseObject: SignIn200JSONResponse{
-					QrCode: QRCode{
-						Body: Body{
-							Scope: []Scope{
-								{
-									CircuitId: "credentialAtomicQueryV3-beta.0",
-									Id:        0,
-									Query: map[string]interface{}{
-										"allowedIssuers": []interface{}{"*"},
-										"context":        "https://raw.githubusercontent.com/iden3/claim-schema-vocab/main/schemas/json-ld/kyc-v3.json-ld",
-										"credentialSubject": map[string]interface{}{
-											"birthday": map[string]interface{}{
-												"$eq": float64(19960424),
-											},
-										},
-										"type":      "KYCAgeCredential",
-										"proofType": "BJJSignature2021",
-									},
-									Params: common.ToPointer(map[string]interface{}{
-										"nullifierSessionId": big.NewInt(100).String(),
-									}),
-								},
-							},
-						},
-						From: cfg.MumbaiSenderDID,
-						To:   nil,
-						Typ:  "application/iden3comm-plain-json",
-						Type: "https://iden3-communication.io/authorization/1.0/request",
-					},
-				},
-			},
-		},
-		{
->>>>>>> da6fa9ed
-			name: "valid request for credentialAtomicQueryV3-beta.0 and TestInteger01 circuits",
-			body: SignInRequestObject{
-				Body: &SignInJSONRequestBody{
-					ChainID: common.ToPointer("80001"),
-					Scope: []ScopeRequest{
-						{
-							CircuitId: "credentialAtomicQueryV3-beta.0",
-<<<<<<< HEAD
-							Id:        1,
-=======
->>>>>>> da6fa9ed
-							Query: jsonToMap(t, `{
-							"context": "https://raw.githubusercontent.com/iden3/claim-schema-vocab/main/schemas/json-ld/kyc-v3.json-ld",
-							"allowedIssuers": ["*"],
-							"type": "KYCAgeCredential",
-							"credentialSubject": {
-								"birthday": {
-									"$eq": 19960424
-								}
-							},
-							"proofType": "BJJSignature2021"
-						  }`),
-						},
-						{
-							CircuitId: "credentialAtomicQueryV3-beta.0",
-<<<<<<< HEAD
-							Id:        1,
-=======
->>>>>>> da6fa9ed
-							Query: jsonToMap(t, `{
-							"context": "ipfs://QmaBJzpoYT2CViDx5ShJiuYLKXizrPEfXo8JqzrXCvG6oc",
-							"allowedIssuers": ["*"],
-							"type": "TestInteger01",
-							"credentialSubject": {
-								"position": {
-									"$eq": 1
-								}
-							},
-							"proofType": "BJJSignature2021"
-						  }`),
-						},
-					},
-				},
-			},
-			expected: expected{
-				httpCode: http.StatusOK,
-				SignInResponseObject: SignIn200JSONResponse{
-					QrCode: QRCode{
-						Body: Body{
-							Scope: []Scope{
-								{
-									CircuitId: "credentialAtomicQueryV3-beta.0",
-<<<<<<< HEAD
-									Id:        1,
-=======
-									Id:        0,
->>>>>>> da6fa9ed
 									Query: map[string]interface{}{
 										"allowedIssuers": []interface{}{"*"},
 										"context":        "https://raw.githubusercontent.com/iden3/claim-schema-vocab/main/schemas/json-ld/kyc-v3.json-ld",
@@ -420,458 +261,36 @@
 			},
 		},
 		{
-			name: "invalid request for credentialAtomicQueryV3-beta.0 and KYCAgeCredential circuits",
+			name: "valid request for credentialAtomicQueryV3-beta.0 and TestInteger01 circuits",
 			body: SignInRequestObject{
 				Body: &SignInJSONRequestBody{
 					ChainID: common.ToPointer("80001"),
 					Scope: []ScopeRequest{
 						{
 							CircuitId: "credentialAtomicQueryV3-beta.0",
-<<<<<<< HEAD
 							Id:        1,
-=======
->>>>>>> da6fa9ed
-							Query: jsonToMap(t, `{
-							"context": "https://raw.githubusercontent.com/iden3/claim-schema-vocab/main/schemas/json-ld/kyc-v3.json-ld",
-							"allowedIssuers": ["*"],
-							"type": "KYCAgeCredential",
-							"credentialSubject": {
-								"birthday": {
-									"$eq": 19960424
-								}
-							},
-							"proofType": "BJJSignature2021"
-						  }`),
-						},
-						{
-<<<<<<< HEAD
-							Id:        2,
-=======
->>>>>>> da6fa9ed
-							CircuitId: "credentialAtomicQuerySigV2OnChain",
-							Query: jsonToMap(t, `{
-							"context": "https://raw.githubusercontent.com/iden3/claim-schema-vocab/main/schemas/json-ld/kyc-v3.json-ld",
-							"allowedIssuers": ["*"],
-							"type": "KYCAgeCredential",
-							"credentialSubject": {
-								"birthday": {
-									"$eq": 19960424
-								}
-							},
-							"proofType": "BJJSignature2021"
-						  }`),
-						},
-					},
-				},
-			},
-			expected: expected{
-				httpCode: http.StatusBadRequest,
-				SignInResponseObject: SignIn400JSONResponse{
-					N400JSONResponse{
-						Message: "field circuitId value is wrong, got credentialAtomicQuerySigV2OnChain, expected credentialAtomicQuerySigV2 or credentialAtomicQueryMTPV2 or credentialAtomicQueryV3-beta.0",
-					},
-				},
-			},
-		},
-		{
-			name: "invalid request for credentialAtomicQueryV3-beta.0 and credentialAtomicQuerySigV2OnChain circuits",
-			body: SignInRequestObject{
-				Body: &SignInJSONRequestBody{
-					ChainID: common.ToPointer("80001"),
-					Scope: []ScopeRequest{
-						{
-							CircuitId: "credentialAtomicQuerySigV2OnChain",
-<<<<<<< HEAD
+							Query: jsonToMap(t, `{
+							"context": "https://raw.githubusercontent.com/iden3/claim-schema-vocab/main/schemas/json-ld/kyc-v3.json-ld",
+							"allowedIssuers": ["*"],
+							"type": "KYCAgeCredential",
+							"credentialSubject": {
+								"birthday": {
+									"$eq": 19960424
+								}
+							},
+							"proofType": "BJJSignature2021"
+						  }`),
+						},
+						{
+							CircuitId: "credentialAtomicQueryV3-beta.0",
 							Id:        1,
-=======
->>>>>>> da6fa9ed
-							Query: jsonToMap(t, `{
-							"context": "https://raw.githubusercontent.com/iden3/claim-schema-vocab/main/schemas/json-ld/kyc-v3.json-ld",
-							"allowedIssuers": ["*"],
-							"type": "KYCAgeCredential",
-							"credentialSubject": {
-								"birthday": {
-									"$eq": 19960424
-								}
-							},
-							"proofType": "BJJSignature2021"
-						  }`),
-						},
-						{
-<<<<<<< HEAD
-							Id:        2,
-=======
->>>>>>> da6fa9ed
-							CircuitId: "credentialAtomicQueryV3-beta.0",
-							Query: jsonToMap(t, `{
-							"context": "https://raw.githubusercontent.com/iden3/claim-schema-vocab/main/schemas/json-ld/kyc-v3.json-ld",
-							"allowedIssuers": ["*"],
-							"type": "KYCAgeCredential",
-							"credentialSubject": {
-								"birthday": {
-									"$eq": 19960424
-								}
-							},
-							"proofType": "BJJSignature2021"
-						  }`),
-						},
-					},
-				},
-			},
-			expected: expected{
-				httpCode: http.StatusBadRequest,
-				SignInResponseObject: SignIn400JSONResponse{
-					N400JSONResponse{
-						Message: "field circuitId value is wrong, got credentialAtomicQueryV3-beta.0, expected credentialAtomicQuerySigV2OnChain or credentialAtomicQueryMTPV2OnChain",
-					},
-				},
-			},
-		},
-		{
-<<<<<<< HEAD
-=======
-			name: "invalid request - invalid params",
-			body: SignInRequestObject{
-				Body: &SignInJSONRequestBody{
-					ChainID: common.ToPointer("80001"),
-					Scope: []ScopeRequest{
-						{
-							CircuitId: "credentialAtomicQueryV3-beta.0",
-							Query: jsonToMap(t, `{
-							"context": "https://raw.githubusercontent.com/iden3/claim-schema-vocab/main/schemas/json-ld/kyc-v3.json-ld",
-							"allowedIssuers": ["*"],
-							"type": "KYCAgeCredential",
-							"credentialSubject": {
-								"birthday": {
-									"$eq": 19960424
-								}
-							},
-							"proofType": "BJJSignature2021"
-						  }`),
-							Params: common.ToPointer(map[string]interface{}{
-								"nullifierSessionId": "invalid",
-							}),
-						},
-					},
-				},
-			},
-			expected: expected{
-				httpCode: http.StatusBadRequest,
-				SignInResponseObject: SignIn400JSONResponse{
-					N400JSONResponse{
-						Message: "nullifierSessionId is not a valid big integer",
-					},
-				},
-			},
-		},
-		{
->>>>>>> da6fa9ed
-			name: "invalid request - invalid ChainID",
-			body: SignInRequestObject{
-				Body: &SignInJSONRequestBody{
-					ChainID: common.ToPointer("invalid"),
-					Scope: []ScopeRequest{
-						{
-							CircuitId: "credentialAtomicQueryV3-beta.0",
-							Query: jsonToMap(t, `{
-							"context": "https://raw.githubusercontent.com/iden3/claim-schema-vocab/main/schemas/json-ld/kyc-v3.json-ld",
-							"allowedIssuers": ["*"],
-							"type": "KYCAgeCredential",
-							"credentialSubject": {
-								"birthday": {
-									"$eq": 19960424
-								}
-							},
-							"proofType": "BJJSignature2021"
-						  }`),
-						},
-					},
-				},
-			},
-			expected: expected{
-				httpCode: http.StatusBadRequest,
-				SignInResponseObject: SignIn400JSONResponse{
-					N400JSONResponse{
-						Message: "field chainId value is wrong, got invalid, expected 80001 or 137",
-					},
-				},
-			},
-		},
-		{
-			name: "invalid request - invalid circuitID",
-			body: SignInRequestObject{
-				Body: &SignInJSONRequestBody{
-					ChainID: common.ToPointer("80001"),
-					Scope: []ScopeRequest{
-						{
-							CircuitId: "credentialAtomicQueryV3-beta.1111",
-							Query: jsonToMap(t, `{
-							"context": "https://raw.githubusercontent.com/iden3/claim-schema-vocab/main/schemas/json-ld/kyc-v3.json-ld",
-							"allowedIssuers": ["*"],
-							"type": "KYCAgeCredential",
-							"credentialSubject": {
-								"birthday": {
-									"$eq": 19960424
-								}
-							},
-							"proofType": "BJJSignature2021"
-						  }`),
-						},
-					},
-				},
-			},
-			expected: expected{
-				httpCode: http.StatusBadRequest,
-				SignInResponseObject: SignIn400JSONResponse{
-					N400JSONResponse{
-						Message: "invalid circuitID",
-					},
-				},
-			},
-		},
-		{
-			name: "invalid request - invalid query - no context",
-			body: SignInRequestObject{
-				Body: &SignInJSONRequestBody{
-					ChainID: common.ToPointer("80001"),
-					Scope: []ScopeRequest{
-						{
-<<<<<<< HEAD
-							Id:        1,
-=======
->>>>>>> da6fa9ed
-							CircuitId: "credentialAtomicQueryV3-beta.0",
-							Query: jsonToMap(t, `{
-							"allowedIssuers": ["*"],
-							"type": "KYCAgeCredential",
-							"credentialSubject": {
-								"birthday": {
-									"$eq": 19960424
-								}
-							},
-							"proofType": "BJJSignature2021"
-						  }`),
-						},
-					},
-				},
-			},
-			expected: expected{
-				httpCode: http.StatusBadRequest,
-				SignInResponseObject: SignIn400JSONResponse{
-					N400JSONResponse{
-						Message: "context cannot be empty",
-					},
-				},
-			},
-		},
-		{
-			name: "invalid request - invalid query - context empty",
-			body: SignInRequestObject{
-				Body: &SignInJSONRequestBody{
-					ChainID: common.ToPointer("80001"),
-					Scope: []ScopeRequest{
-						{
-<<<<<<< HEAD
-							Id:        1,
-=======
->>>>>>> da6fa9ed
-							CircuitId: "credentialAtomicQueryV3-beta.0",
-							Query: jsonToMap(t, `{
-							"context": "",
-							"allowedIssuers": ["*"],
-							"type": "KYCAgeCredential",
-							"credentialSubject": {
-								"birthday": {
-									"$eq": 19960424
-								}
-							},
-							"proofType": "BJJSignature2021"
-						  }`),
-						},
-					},
-				},
-			},
-			expected: expected{
-				httpCode: http.StatusBadRequest,
-				SignInResponseObject: SignIn400JSONResponse{
-					N400JSONResponse{
-						Message: "context cannot be empty",
-					},
-				},
-			},
-		},
-		{
-			name: "invalid request - invalid query - no type",
-			body: SignInRequestObject{
-				Body: &SignInJSONRequestBody{
-					ChainID: common.ToPointer("80001"),
-					Scope: []ScopeRequest{
-						{
-<<<<<<< HEAD
-							Id:        1,
-=======
->>>>>>> da6fa9ed
-							CircuitId: "credentialAtomicQueryV3-beta.0",
-							Query: jsonToMap(t, `{
-							"context": "https://raw.githubusercontent.com/iden3/claim-schema-vocab/main/schemas/json-ld/kyc-v3.json-ld",
-							"allowedIssuers": ["*"],
-							"credentialSubject": {
-								"birthday": {
-									"$eq": 19960424
-								}
-							},
-							"proofType": "BJJSignature2021"
-						  }`),
-						},
-					},
-				},
-			},
-			expected: expected{
-				httpCode: http.StatusBadRequest,
-				SignInResponseObject: SignIn400JSONResponse{
-					N400JSONResponse{
-						Message: "type cannot be empty",
-					},
-				},
-			},
-		},
-		{
-			name: "invalid request - invalid transaction data",
-			body: SignInRequestObject{
-				Body: &SignInJSONRequestBody{
-					ChainID: common.ToPointer("80001"),
-					Scope: []ScopeRequest{
-						{
-							CircuitId: "credentialAtomicQuerySigV2OnChain",
-<<<<<<< HEAD
-							Id:        1,
-=======
->>>>>>> da6fa9ed
-							Query: jsonToMap(t, `{
-							"context": "https://raw.githubusercontent.com/iden3/claim-schema-vocab/main/schemas/json-ld/kyc-v3.json-ld",
-							"allowedIssuers": ["*"],
-							"type": "KYCAgeCredential",
-							"credentialSubject": {
-								"birthday": {
-									"$eq": 19960424
-								}
-							},
-							"proofType": "BJJSignature2021"
-						  }`),
-						},
-					},
-				},
-			},
-			expected: expected{
-				httpCode: http.StatusBadRequest,
-				SignInResponseObject: SignIn400JSONResponse{
-					N400JSONResponse{
-						Message: "field transactionData is empty",
-					},
-				},
-			},
-		},
-		{
-			name: "invalid request - invalid transaction data - empty contract",
-			body: SignInRequestObject{
-				Body: &SignInJSONRequestBody{
-					TransactionData: &TransactionData{
-						ChainID:         1234,
-						ContractAddress: "",
-					},
-					ChainID: common.ToPointer("80001"),
-					Scope: []ScopeRequest{
-						{
-							CircuitId: "credentialAtomicQuerySigV2OnChain",
-<<<<<<< HEAD
-							Id:        2,
-=======
->>>>>>> da6fa9ed
-							Query: jsonToMap(t, `{
-							"context": "https://raw.githubusercontent.com/iden3/claim-schema-vocab/main/schemas/json-ld/kyc-v3.json-ld",
-							"allowedIssuers": ["*"],
-							"type": "KYCAgeCredential",
-							"credentialSubject": {
-								"birthday": {
-									"$eq": 19960424
-								}
-							},
-							"proofType": "BJJSignature2021"
-						  }`),
-						},
-					},
-				},
-			},
-			expected: expected{
-				httpCode: http.StatusBadRequest,
-				SignInResponseObject: SignIn400JSONResponse{
-					N400JSONResponse{
-						Message: "field contractAddress is empty",
-					},
-				},
-			},
-		},
-		{
-			name: "invalid request - invalid transaction data - empty field id",
-			body: SignInRequestObject{
-				Body: &SignInJSONRequestBody{
-					TransactionData: &TransactionData{
-						ChainID:         1234,
-						ContractAddress: "",
-					},
-					ChainID: common.ToPointer("80001"),
-					Scope: []ScopeRequest{
-						{
-							CircuitId: "credentialAtomicQuerySigV2OnChain",
-							Query: jsonToMap(t, `{
-							"context": "https://raw.githubusercontent.com/iden3/claim-schema-vocab/main/schemas/json-ld/kyc-v3.json-ld",
-							"allowedIssuers": ["*"],
-							"type": "KYCAgeCredential",
-							"credentialSubject": {
-								"birthday": {
-									"$eq": 19960424
-								}
-							},
-							"proofType": "BJJSignature2021"
-						  }`),
-						},
-					},
-				},
-			},
-			expected: expected{
-				httpCode: http.StatusBadRequest,
-				SignInResponseObject: SignIn400JSONResponse{
-					N400JSONResponse{
-						Message: "field scope id is empty",
-					},
-				},
-			},
-		},
-		{
-			name: "valid on-chain request",
-			body: SignInRequestObject{
-				Body: &SignInJSONRequestBody{
-					TransactionData: &TransactionData{
-						ChainID:         1234,
-						ContractAddress: "0xE826f870852D7eeeB79B2C030298f9B5DAA8C8a3",
-						MethodID:        "123",
-						Network:         mumbaiNetwork,
-					},
-					ChainID: common.ToPointer("80001"),
-					Scope: []ScopeRequest{
-						{
-<<<<<<< HEAD
-							Id:        2,
-=======
->>>>>>> da6fa9ed
-							CircuitId: "credentialAtomicQuerySigV2OnChain",
-							Query: jsonToMap(t, `{
-							"context": "https://raw.githubusercontent.com/iden3/claim-schema-vocab/main/schemas/json-ld/kyc-v3.json-ld",
-							"allowedIssuers": ["*"],
-							"type": "KYCAgeCredential",
-							"credentialSubject": {
-								"birthday": {
-									"$eq": 19960424
+							Query: jsonToMap(t, `{
+							"context": "ipfs://QmaBJzpoYT2CViDx5ShJiuYLKXizrPEfXo8JqzrXCvG6oc",
+							"allowedIssuers": ["*"],
+							"type": "TestInteger01",
+							"credentialSubject": {
+								"position": {
+									"$eq": 1
 								}
 							},
 							"proofType": "BJJSignature2021"
@@ -887,12 +306,8 @@
 						Body: Body{
 							Scope: []Scope{
 								{
-									CircuitId: "credentialAtomicQuerySigV2OnChain",
-<<<<<<< HEAD
-									Id:        2,
-=======
-									Id:        0,
->>>>>>> da6fa9ed
+									CircuitId: "credentialAtomicQueryV3-beta.0",
+									Id:        1,
 									Query: map[string]interface{}{
 										"allowedIssuers": []interface{}{"*"},
 										"context":        "https://raw.githubusercontent.com/iden3/claim-schema-vocab/main/schemas/json-ld/kyc-v3.json-ld",
@@ -905,6 +320,572 @@
 										"proofType": "BJJSignature2021",
 									},
 								},
+								{
+									CircuitId: "credentialAtomicQueryV3-beta.0",
+									Id:        1,
+									Query: map[string]interface{}{
+										"allowedIssuers": []interface{}{"*"},
+										"context":        "ipfs://QmaBJzpoYT2CViDx5ShJiuYLKXizrPEfXo8JqzrXCvG6oc",
+										"credentialSubject": map[string]interface{}{
+											"position": map[string]interface{}{
+												"$eq": float64(1),
+											},
+										},
+										"type":      "TestInteger01",
+										"proofType": "BJJSignature2021",
+									},
+								},
+							},
+						},
+						From: cfg.MumbaiSenderDID,
+						To:   nil,
+						Typ:  "application/iden3comm-plain-json",
+						Type: "https://iden3-communication.io/authorization/1.0/request",
+					},
+				},
+			},
+		},
+		{
+			name: "invalid request for credentialAtomicQueryV3-beta.0 and KYCAgeCredential circuits",
+			body: SignInRequestObject{
+				Body: &SignInJSONRequestBody{
+					ChainID: common.ToPointer("80001"),
+					Scope: []ScopeRequest{
+						{
+							CircuitId: "credentialAtomicQueryV3-beta.0",
+							Id:        1,
+							Query: jsonToMap(t, `{
+							"context": "https://raw.githubusercontent.com/iden3/claim-schema-vocab/main/schemas/json-ld/kyc-v3.json-ld",
+							"allowedIssuers": ["*"],
+							"type": "KYCAgeCredential",
+							"credentialSubject": {
+								"birthday": {
+									"$eq": 19960424
+								}
+							},
+							"proofType": "BJJSignature2021"
+						  }`),
+						},
+						{
+							Id:        2,
+							CircuitId: "credentialAtomicQuerySigV2OnChain",
+							Query: jsonToMap(t, `{
+							"context": "https://raw.githubusercontent.com/iden3/claim-schema-vocab/main/schemas/json-ld/kyc-v3.json-ld",
+							"allowedIssuers": ["*"],
+							"type": "KYCAgeCredential",
+							"credentialSubject": {
+								"birthday": {
+									"$eq": 19960424
+								}
+							},
+							"proofType": "BJJSignature2021"
+						  }`),
+						},
+					},
+				},
+			},
+			expected: expected{
+				httpCode: http.StatusBadRequest,
+				SignInResponseObject: SignIn400JSONResponse{
+					N400JSONResponse{
+						Message: "field circuitId value is wrong, got credentialAtomicQuerySigV2OnChain, expected credentialAtomicQuerySigV2 or credentialAtomicQueryMTPV2 or credentialAtomicQueryV3-beta.0",
+					},
+				},
+			},
+		},
+		{
+			name: "invalid request for credentialAtomicQueryV3-beta.0 and credentialAtomicQuerySigV2OnChain circuits",
+			body: SignInRequestObject{
+				Body: &SignInJSONRequestBody{
+					ChainID: common.ToPointer("80001"),
+					Scope: []ScopeRequest{
+						{
+							CircuitId: "credentialAtomicQuerySigV2OnChain",
+							Id:        1,
+							Query: jsonToMap(t, `{
+							"context": "https://raw.githubusercontent.com/iden3/claim-schema-vocab/main/schemas/json-ld/kyc-v3.json-ld",
+							"allowedIssuers": ["*"],
+							"type": "KYCAgeCredential",
+							"credentialSubject": {
+								"birthday": {
+									"$eq": 19960424
+								}
+							},
+							"proofType": "BJJSignature2021"
+						  }`),
+						},
+						{
+							Id:        2,
+							CircuitId: "credentialAtomicQueryV3-beta.0",
+							Query: jsonToMap(t, `{
+							"context": "https://raw.githubusercontent.com/iden3/claim-schema-vocab/main/schemas/json-ld/kyc-v3.json-ld",
+							"allowedIssuers": ["*"],
+							"type": "KYCAgeCredential",
+							"credentialSubject": {
+								"birthday": {
+									"$eq": 19960424
+								}
+							},
+							"proofType": "BJJSignature2021"
+						  }`),
+						},
+					},
+				},
+			},
+			expected: expected{
+				httpCode: http.StatusBadRequest,
+				SignInResponseObject: SignIn400JSONResponse{
+					N400JSONResponse{
+						Message: "field circuitId value is wrong, got credentialAtomicQueryV3-beta.0, expected credentialAtomicQuerySigV2OnChain or credentialAtomicQueryMTPV2OnChain",
+					},
+				},
+			},
+		},
+		{
+			name: "invalid request for credentialAtomicQueryV3-beta.0 and KYCAgeCredential circuits",
+			body: SignInRequestObject{
+				Body: &SignInJSONRequestBody{
+					ChainID: common.ToPointer("80001"),
+					Scope: []ScopeRequest{
+						{
+							CircuitId: "credentialAtomicQueryV3-beta.0",
+							Query: jsonToMap(t, `{
+							"context": "https://raw.githubusercontent.com/iden3/claim-schema-vocab/main/schemas/json-ld/kyc-v3.json-ld",
+							"allowedIssuers": ["*"],
+							"type": "KYCAgeCredential",
+							"credentialSubject": {
+								"birthday": {
+									"$eq": 19960424
+								}
+							},
+							"proofType": "BJJSignature2021"
+						  }`),
+						},
+						{
+							CircuitId: "credentialAtomicQuerySigV2OnChain",
+							Query: jsonToMap(t, `{
+							"context": "https://raw.githubusercontent.com/iden3/claim-schema-vocab/main/schemas/json-ld/kyc-v3.json-ld",
+							"allowedIssuers": ["*"],
+							"type": "KYCAgeCredential",
+							"credentialSubject": {
+								"birthday": {
+									"$eq": 19960424
+								}
+							},
+							"proofType": "BJJSignature2021"
+						  }`),
+						},
+					},
+				},
+			},
+			expected: expected{
+				httpCode: http.StatusBadRequest,
+				SignInResponseObject: SignIn400JSONResponse{
+					N400JSONResponse{
+						Message: "field circuitId value is wrong, got credentialAtomicQuerySigV2OnChain, expected credentialAtomicQuerySigV2 or credentialAtomicQueryMTPV2 or credentialAtomicQueryV3-beta.0",
+					},
+				},
+			},
+		},
+		{
+			name: "invalid request for credentialAtomicQueryV3-beta.0 and credentialAtomicQuerySigV2OnChain circuits",
+			body: SignInRequestObject{
+				Body: &SignInJSONRequestBody{
+					ChainID: common.ToPointer("80001"),
+					Scope: []ScopeRequest{
+						{
+							CircuitId: "credentialAtomicQuerySigV2OnChain",
+							Query: jsonToMap(t, `{
+							"context": "https://raw.githubusercontent.com/iden3/claim-schema-vocab/main/schemas/json-ld/kyc-v3.json-ld",
+							"allowedIssuers": ["*"],
+							"type": "KYCAgeCredential",
+							"credentialSubject": {
+								"birthday": {
+									"$eq": 19960424
+								}
+							},
+							"proofType": "BJJSignature2021"
+						  }`),
+						},
+						{
+							CircuitId: "credentialAtomicQueryV3-beta.0",
+							Query: jsonToMap(t, `{
+							"context": "https://raw.githubusercontent.com/iden3/claim-schema-vocab/main/schemas/json-ld/kyc-v3.json-ld",
+							"allowedIssuers": ["*"],
+							"type": "KYCAgeCredential",
+							"credentialSubject": {
+								"birthday": {
+									"$eq": 19960424
+								}
+							},
+							"proofType": "BJJSignature2021"
+						  }`),
+						},
+					},
+				},
+			},
+			expected: expected{
+				httpCode: http.StatusBadRequest,
+				SignInResponseObject: SignIn400JSONResponse{
+					N400JSONResponse{
+						Message: "field circuitId value is wrong, got credentialAtomicQueryV3-beta.0, expected credentialAtomicQuerySigV2OnChain or credentialAtomicQueryMTPV2OnChain",
+					},
+				},
+			},
+		},
+		{
+			name: "invalid request - invalid params",
+			body: SignInRequestObject{
+				Body: &SignInJSONRequestBody{
+					ChainID: common.ToPointer("80001"),
+					Scope: []ScopeRequest{
+						{
+							CircuitId: "credentialAtomicQueryV3-beta.0",
+							Query: jsonToMap(t, `{
+							"context": "https://raw.githubusercontent.com/iden3/claim-schema-vocab/main/schemas/json-ld/kyc-v3.json-ld",
+							"allowedIssuers": ["*"],
+							"type": "KYCAgeCredential",
+							"credentialSubject": {
+								"birthday": {
+									"$eq": 19960424
+								}
+							},
+							"proofType": "BJJSignature2021"
+						  }`),
+							Params: common.ToPointer(map[string]interface{}{
+								"nullifierSessionId": "invalid",
+							}),
+						},
+					},
+				},
+			},
+			expected: expected{
+				httpCode: http.StatusBadRequest,
+				SignInResponseObject: SignIn400JSONResponse{
+					N400JSONResponse{
+						Message: "nullifierSessionId is not a valid big integer",
+					},
+				},
+			},
+		},
+		{
+			name: "invalid request - invalid ChainID",
+			body: SignInRequestObject{
+				Body: &SignInJSONRequestBody{
+					ChainID: common.ToPointer("invalid"),
+					Scope: []ScopeRequest{
+						{
+							CircuitId: "credentialAtomicQueryV3-beta.0",
+							Query: jsonToMap(t, `{
+							"context": "https://raw.githubusercontent.com/iden3/claim-schema-vocab/main/schemas/json-ld/kyc-v3.json-ld",
+							"allowedIssuers": ["*"],
+							"type": "KYCAgeCredential",
+							"credentialSubject": {
+								"birthday": {
+									"$eq": 19960424
+								}
+							},
+							"proofType": "BJJSignature2021"
+						  }`),
+						},
+					},
+				},
+			},
+			expected: expected{
+				httpCode: http.StatusBadRequest,
+				SignInResponseObject: SignIn400JSONResponse{
+					N400JSONResponse{
+						Message: "field chainId value is wrong, got invalid, expected 80001 or 137",
+					},
+				},
+			},
+		},
+		{
+			name: "invalid request - invalid circuitID",
+			body: SignInRequestObject{
+				Body: &SignInJSONRequestBody{
+					ChainID: common.ToPointer("80001"),
+					Scope: []ScopeRequest{
+						{
+							CircuitId: "credentialAtomicQueryV3-beta.1111",
+							Query: jsonToMap(t, `{
+							"context": "https://raw.githubusercontent.com/iden3/claim-schema-vocab/main/schemas/json-ld/kyc-v3.json-ld",
+							"allowedIssuers": ["*"],
+							"type": "KYCAgeCredential",
+							"credentialSubject": {
+								"birthday": {
+									"$eq": 19960424
+								}
+							},
+							"proofType": "BJJSignature2021"
+						  }`),
+						},
+					},
+				},
+			},
+			expected: expected{
+				httpCode: http.StatusBadRequest,
+				SignInResponseObject: SignIn400JSONResponse{
+					N400JSONResponse{
+						Message: "invalid circuitID",
+					},
+				},
+			},
+		},
+		{
+			name: "invalid request - invalid query - no context",
+			body: SignInRequestObject{
+				Body: &SignInJSONRequestBody{
+					ChainID: common.ToPointer("80001"),
+					Scope: []ScopeRequest{
+						{
+							Id:        1,
+							CircuitId: "credentialAtomicQueryV3-beta.0",
+							Query: jsonToMap(t, `{
+							"allowedIssuers": ["*"],
+							"type": "KYCAgeCredential",
+							"credentialSubject": {
+								"birthday": {
+									"$eq": 19960424
+								}
+							},
+							"proofType": "BJJSignature2021"
+						  }`),
+						},
+					},
+				},
+			},
+			expected: expected{
+				httpCode: http.StatusBadRequest,
+				SignInResponseObject: SignIn400JSONResponse{
+					N400JSONResponse{
+						Message: "context cannot be empty",
+					},
+				},
+			},
+		},
+		{
+			name: "invalid request - invalid query - context empty",
+			body: SignInRequestObject{
+				Body: &SignInJSONRequestBody{
+					ChainID: common.ToPointer("80001"),
+					Scope: []ScopeRequest{
+						{
+							Id:        1,
+							CircuitId: "credentialAtomicQueryV3-beta.0",
+							Query: jsonToMap(t, `{
+							"context": "",
+							"allowedIssuers": ["*"],
+							"type": "KYCAgeCredential",
+							"credentialSubject": {
+								"birthday": {
+									"$eq": 19960424
+								}
+							},
+							"proofType": "BJJSignature2021"
+						  }`),
+						},
+					},
+				},
+			},
+			expected: expected{
+				httpCode: http.StatusBadRequest,
+				SignInResponseObject: SignIn400JSONResponse{
+					N400JSONResponse{
+						Message: "context cannot be empty",
+					},
+				},
+			},
+		},
+		{
+			name: "invalid request - invalid query - no type",
+			body: SignInRequestObject{
+				Body: &SignInJSONRequestBody{
+					ChainID: common.ToPointer("80001"),
+					Scope: []ScopeRequest{
+						{
+							Id:        1,
+							CircuitId: "credentialAtomicQueryV3-beta.0",
+							Query: jsonToMap(t, `{
+							"context": "https://raw.githubusercontent.com/iden3/claim-schema-vocab/main/schemas/json-ld/kyc-v3.json-ld",
+							"allowedIssuers": ["*"],
+							"credentialSubject": {
+								"birthday": {
+									"$eq": 19960424
+								}
+							},
+							"proofType": "BJJSignature2021"
+						  }`),
+						},
+					},
+				},
+			},
+			expected: expected{
+				httpCode: http.StatusBadRequest,
+				SignInResponseObject: SignIn400JSONResponse{
+					N400JSONResponse{
+						Message: "type cannot be empty",
+					},
+				},
+			},
+		},
+		{
+			name: "invalid request - invalid transaction data",
+			body: SignInRequestObject{
+				Body: &SignInJSONRequestBody{
+					ChainID: common.ToPointer("80001"),
+					Scope: []ScopeRequest{
+						{
+							CircuitId: "credentialAtomicQuerySigV2OnChain",
+							Id:        1,
+							Query: jsonToMap(t, `{
+							"context": "https://raw.githubusercontent.com/iden3/claim-schema-vocab/main/schemas/json-ld/kyc-v3.json-ld",
+							"allowedIssuers": ["*"],
+							"type": "KYCAgeCredential",
+							"credentialSubject": {
+								"birthday": {
+									"$eq": 19960424
+								}
+							},
+							"proofType": "BJJSignature2021"
+						  }`),
+						},
+					},
+				},
+			},
+			expected: expected{
+				httpCode: http.StatusBadRequest,
+				SignInResponseObject: SignIn400JSONResponse{
+					N400JSONResponse{
+						Message: "field transactionData is empty",
+					},
+				},
+			},
+		},
+		{
+			name: "invalid request - invalid transaction data - empty contract",
+			body: SignInRequestObject{
+				Body: &SignInJSONRequestBody{
+					TransactionData: &TransactionData{
+						ChainID:         1234,
+						ContractAddress: "",
+					},
+					ChainID: common.ToPointer("80001"),
+					Scope: []ScopeRequest{
+						{
+							CircuitId: "credentialAtomicQuerySigV2OnChain",
+							Id:        2,
+							Query: jsonToMap(t, `{
+							"context": "https://raw.githubusercontent.com/iden3/claim-schema-vocab/main/schemas/json-ld/kyc-v3.json-ld",
+							"allowedIssuers": ["*"],
+							"type": "KYCAgeCredential",
+							"credentialSubject": {
+								"birthday": {
+									"$eq": 19960424
+								}
+							},
+							"proofType": "BJJSignature2021"
+						  }`),
+						},
+					},
+				},
+			},
+			expected: expected{
+				httpCode: http.StatusBadRequest,
+				SignInResponseObject: SignIn400JSONResponse{
+					N400JSONResponse{
+						Message: "field contractAddress is empty",
+					},
+				},
+			},
+		},
+		{
+			name: "invalid request - invalid transaction data - empty field id",
+			body: SignInRequestObject{
+				Body: &SignInJSONRequestBody{
+					TransactionData: &TransactionData{
+						ChainID:         1234,
+						ContractAddress: "",
+					},
+					ChainID: common.ToPointer("80001"),
+					Scope: []ScopeRequest{
+						{
+							CircuitId: "credentialAtomicQuerySigV2OnChain",
+							Query: jsonToMap(t, `{
+							"context": "https://raw.githubusercontent.com/iden3/claim-schema-vocab/main/schemas/json-ld/kyc-v3.json-ld",
+							"allowedIssuers": ["*"],
+							"type": "KYCAgeCredential",
+							"credentialSubject": {
+								"birthday": {
+									"$eq": 19960424
+								}
+							},
+							"proofType": "BJJSignature2021"
+						  }`),
+						},
+					},
+				},
+			},
+			expected: expected{
+				httpCode: http.StatusBadRequest,
+				SignInResponseObject: SignIn400JSONResponse{
+					N400JSONResponse{
+						Message: "field scope id is empty",
+					},
+				},
+			},
+		},
+		{
+			name: "valid on-chain request",
+			body: SignInRequestObject{
+				Body: &SignInJSONRequestBody{
+					TransactionData: &TransactionData{
+						ChainID:         1234,
+						ContractAddress: "0xE826f870852D7eeeB79B2C030298f9B5DAA8C8a3",
+						MethodID:        "123",
+						Network:         mumbaiNetwork,
+					},
+					ChainID: common.ToPointer("80001"),
+					Scope: []ScopeRequest{
+						{
+							CircuitId: "credentialAtomicQuerySigV2OnChain",
+							Id: 2,
+							Query: jsonToMap(t, `{
+							"context": "https://raw.githubusercontent.com/iden3/claim-schema-vocab/main/schemas/json-ld/kyc-v3.json-ld",
+							"allowedIssuers": ["*"],
+							"type": "KYCAgeCredential",
+							"credentialSubject": {
+								"birthday": {
+									"$eq": 19960424
+								}
+							},
+							"proofType": "BJJSignature2021"
+						  }`),
+						},
+					},
+				},
+			},
+			expected: expected{
+				httpCode: http.StatusOK,
+				SignInResponseObject: SignIn200JSONResponse{
+					QrCode: QRCode{
+						Body: Body{
+							Scope: []Scope{
+								{
+									CircuitId: "credentialAtomicQuerySigV2OnChain",
+									Id:        2,
+									Query: map[string]interface{}{
+										"allowedIssuers": []interface{}{"*"},
+										"context":        "https://raw.githubusercontent.com/iden3/claim-schema-vocab/main/schemas/json-ld/kyc-v3.json-ld",
+										"credentialSubject": map[string]interface{}{
+											"birthday": map[string]interface{}{
+												"$eq": float64(19960424),
+											},
+										},
+										"type":      "KYCAgeCredential",
+										"proofType": "BJJSignature2021",
+									},
+								},
 							},
 						},
 						From: cfg.MainSenderDID,
@@ -922,10 +903,7 @@
 					ChainID: common.ToPointer("80001"),
 					Scope: []ScopeRequest{
 						{
-<<<<<<< HEAD
 							Id:        2,
-=======
->>>>>>> da6fa9ed
 							CircuitId: "credentialAtomicQuerySigV2OnChain",
 							Query: jsonToMap(t, `{
 							"context": "https://raw.githubusercontent.com/iden3/claim-schema-vocab/main/schemas/json-ld/kyc-v3.json-ld",
@@ -959,10 +937,7 @@
 					Scope: []ScopeRequest{
 						{
 							CircuitId: "credentialAtomicQuerySigV2",
-<<<<<<< HEAD
 							Id:        2,
-=======
->>>>>>> da6fa9ed
 							Query: jsonToMap(t, `{
 							"context": "https://raw.githubusercontent.com/iden3/claim-schema-vocab/main/schemas/json-ld/kyc-v3.json-ld",
 							"allowedIssuers": ["*"],
@@ -995,10 +970,7 @@
 					Scope: []ScopeRequest{
 						{
 							CircuitId: "credentialAtomicQuerySigV2",
-<<<<<<< HEAD
 							Id:        2,
-=======
->>>>>>> da6fa9ed
 							Query: jsonToMap(t, `{
 							"context": "https://raw.githubusercontent.com/iden3/claim-schema-vocab/main/schemas/json-ld/kyc-v3.json-ld",
 							"type": "KYCAgeCredential",
@@ -1030,10 +1002,7 @@
 					Scope: []ScopeRequest{
 						{
 							CircuitId: "credentialAtomicQuerySigV2",
-<<<<<<< HEAD
 							Id:        2,
-=======
->>>>>>> da6fa9ed
 							Query: jsonToMap(t, `{
 							"context": "https://raw.githubusercontent.com/iden3/claim-schema-vocab/main/schemas/json-ld/kyc-v3.json-ld",
 							"allowedIssuers": ["*"],
