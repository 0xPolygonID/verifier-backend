--- conflicted
+++ resolved
@@ -406,10 +406,10 @@
 		if scope.Query["allowedIssuers"] == nil {
 			return errors.New("allowedIssuers cannot be empty")
 		}
-<<<<<<< HEAD
-
-=======
->>>>>>> dff245e5
+
+		if scope.Query["credentialSubject"] == nil {
+			return errors.New("credentialSubject cannot be empty")
+		}
 	}
 
 	return nil
